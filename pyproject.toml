--- conflicted
+++ resolved
@@ -21,11 +21,7 @@
 sphinx = "^7.2.6"
 myst-parser = "^2.0.0"
 sphinx-rtd-theme = "^1.3.0"
-<<<<<<< HEAD
 coverage = "^7.3.3"
-=======
-coverage = "^7.3.2"
->>>>>>> 80d3a6ff
 
 [build-system]
 requires = ["poetry-core"]
@@ -49,4 +45,18 @@
 source = ["weather_provider_libraries"]
 
 [tool.coverage.html]
+directory = "docs/coverage_html_report"
+
+[tool.pytest.ini_options]
+testpaths = [
+    "tests"
+]
+
+[tool.coverage.run]
+branch = true
+
+[tool.coverage.paths]
+source = ["weather_provider_libraries"]
+
+[tool.coverage.html]
 directory = "docs/coverage_html_report"